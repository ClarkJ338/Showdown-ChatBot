/**
 * Commands File
 *
 * chall: bot sends a challenge to an arbitrary user
 * cancelchallenge: cancels an active challenge
 * searchbattle: searchs a ladder battle and returns the link
 * evalbattle: runs arbitrary javascript in a battle context
 */

'use strict';

const Path = require('path');
<<<<<<< HEAD
const Translator = Tools.get('translate.js');
const Text = Tools.get('text.js');
const Chat = Tools.get('chat.js');
=======
const Util = require('util');
const Translator = Tools('translate');
const Text = Tools('text');
const Chat = Tools('chat');
>>>>>>> ef3afcb4

const translator = new Translator(Path.resolve(__dirname, 'commands.translations'));

function parseAliases(format, App) {
	if (!format) return '';
	format = Text.toId(format);
	if (App.bot.formats[format]) return format;
	try {
		let psAliases = App.data.getAliases();
		if (psAliases[format]) format = Text.toId(psAliases[format]);
	} catch (e) {}
	return format;
}

module.exports = {
	chall: function (App) {
		if (!this.can('chall', this.room)) return this.replyAccessDenied('chall');
		let mod = App.modules.battle.system;
		let user = Text.toId(this.args[0]) || this.byIdent.id;
		let format = parseAliases(this.args[1], App);
		let teamId = Text.toId(this.args[2]);
		if (!user || !format) {
			return this.errorReply(this.usage({desc: this.usageTrans('user')}, {desc: translator.get('format', this.lang)},
				{desc: translator.get('team', this.lang), optional: true}));
		}
		if (!App.bot.formats[format] || !App.bot.formats[format].chall) {
			return this.errorReply(translator.get(0, this.lang) + ' ' + Chat.italics(format) + ' ' + translator.get(1, this.lang));
		}
		if (!teamId && App.bot.formats[format].team && !mod.TeamBuilder.hasTeam(format)) {
			return this.errorReply(translator.get(2, this.lang) + ' ' + Chat.italics(format));
		}
		if (mod.ChallManager.challenges && mod.ChallManager.challenges.challengeTo) {
			return this.errorReply(translator.get(6, this.lang) + ' ' + mod.ChallManager.challenges.challengeTo.to +
				'. ' + translator.get(7, this.lang) + ' ' + Chat.code(this.token + 'cancelchallenge') + ' ' + translator.get(8, this.lang));
		}
		let cmds = [];
		if (teamId) {
			let team = mod.TeamBuilder.dynTeams[teamId];
			if (team) {
				cmds.push('|/useteam ' + team.packed);
			} else {
				return this.errorReply(translator.get(3, this.lang) + " " + Chat.italics(teamId) + " " + translator.get(4, this.lang));
			}
		} else {
			let team = mod.TeamBuilder.getTeam(format);
			if (team) {
				cmds.push('|/useteam ' + team);
			}
		}
		cmds.push('|/challenge ' + user + ", " + format);
		this.send(cmds);
		App.logCommandAction(this);
	},

	cancelchallenge: function (App) {
		if (!this.can('chall', this.room)) return this.replyAccessDenied('chall');
		let mod = App.modules.battle.system;
		if (mod.ChallManager.challenges && mod.ChallManager.challenges.challengeTo) {
			this.send('|/cancelchallenge ' + mod.ChallManager.challenges.challengeTo.to);
			App.logCommandAction(this);
		} else {
			this.errorReply(translator.get(9, this.lang));
		}
	},

	searchbattle: function (App) {
		if (!this.can('searchbattle', this.room)) return this.replyAccessDenied('searchbattle');
		let mod = App.modules.battle.system;
		let format = parseAliases(this.arg, App);
		if (!format) return this.errorReply(this.usage({desc: 'format'}));
		if (!App.bot.formats[format] || !App.bot.formats[format].ladder) {
			return this.errorReply(translator.get(0, this.lang) + ' ' + Chat.italics(format) + ' ' + translator.get(5, this.lang));
		}
		if (App.bot.formats[format].team && !mod.TeamBuilder.hasTeam(format)) {
			return this.errorReply(translator.get(2, this.lang) + ' ' + Chat.italics(format));
		}
		if (this.room) {
			mod.LadderManager.reportsRoom = this.room;
		} else {
			mod.LadderManager.reportsRoom = ',' + this.byIdent.id;
		}
		let cmds = [];
		let team = mod.TeamBuilder.getTeam(format);
		if (team) {
			cmds.push('|/useteam ' + team);
		}
		cmds.push('|/search ' + format);
		this.send(cmds);
		App.logCommandAction(this);
	},

	evalbattle: function (App) {
		if (!App.config.debug) return;
		if (App.env.staticmode) return;
		if (!this.isExcepted()) return;
		if (!this.arg) return this.errorReply(this.usage({desc: 'script'}));
		if (App.modules.battle.system.BattleBot.battles[this.room]) {
			try {
				let result = App.modules.battle.system.BattleBot.battles[this.room].evalBattle(this.arg);
				this.reply('' + JSON.stringify(result));
			} catch (err) {
				this.reply("Error: " + err.code + " - " + err.message);
			}
		}
	},
};<|MERGE_RESOLUTION|>--- conflicted
+++ resolved
@@ -10,16 +10,9 @@
 'use strict';
 
 const Path = require('path');
-<<<<<<< HEAD
-const Translator = Tools.get('translate.js');
-const Text = Tools.get('text.js');
-const Chat = Tools.get('chat.js');
-=======
-const Util = require('util');
 const Translator = Tools('translate');
 const Text = Tools('text');
 const Chat = Tools('chat');
->>>>>>> ef3afcb4
 
 const translator = new Translator(Path.resolve(__dirname, 'commands.translations'));
 
